<<<<<<< HEAD
# HTS Langchain Orchestrator
=======
# HTS Code Identifier
>>>>>>> 1597ece1

Automates:

1. Downloading latest HTS CSV from USITC archive (scraper).
2. Preprocessing raw CSV into a cleaned `processed` CSV with combined `text` for embeddings.
3. Generating OpenAI embeddings and storing them in Qdrant Cloud (per-row payload includes `hts_code`, `prefix4`, `prefix6`).
4. Streamlit interactive UI: exact HTS query, partial prefix narrowing, product-name narrowing with query-driven clarifying questions.

## Requirements

- Python 3.10+
- Environment variables:
  - `OPENAI_API_KEY`
  - `QDRANT_URL`
  - `QDRANT_API_KEY`

## Quickstart

1. Create venv & install:

   ```bash
   python -m venv venv
   source venv/bin/activate
   pip install -r requirements.txt<|MERGE_RESOLUTION|>--- conflicted
+++ resolved
@@ -1,8 +1,4 @@
-<<<<<<< HEAD
-# HTS Langchain Orchestrator
-=======
 # HTS Code Identifier
->>>>>>> 1597ece1
 
 Automates:
 
